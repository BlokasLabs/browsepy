--- conflicted
+++ resolved
@@ -24,24 +24,5 @@
 # - requirements/development.txt
 #
 
-<<<<<<< HEAD
-# for python < 3.6
-scandir
-
-# for python < 3.3
-backports.shutil_get_terminal_size
-
-# for building
-setuptools
-wheel
-
-# for Makefile tasks (testing, coverage, docs)
-pycodestyle<2.4.0
-flake8
-coverage
-pyaml
-sphinx
-=======
 -r requirements/compat.txt
 -r requirements/development.txt
->>>>>>> 842b6e61
