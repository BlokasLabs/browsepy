--- conflicted
+++ resolved
@@ -8,15 +8,11 @@
 tag_build =
 
 [pycodestyle]
-<<<<<<< HEAD
-ignore = E123,E126,E121
-=======
 ignore = E123,E126,E121,W504
 
 [flake8]
 ignore = E123,E126,E121,W504
 max-complexity = 9
->>>>>>> 842b6e61
 
 [yapf]
-align_closing_bracket_with_visual_indent = true+align_closing_bracket_with_visual_indent = true
