{% extends "base.html" %}

{% macro draw_widget(f, widget) -%}
  {%- if widget.type == 'button' -%}
    <a
      href="{{ url_for(widget.endpoint, path=f.urlpath) }}"
      class="
        {{- widget.type -}}
        {%- if widget.text %} text{% endif -%}
        {%- if widget.css %} {{ widget.css }}{% endif -%}"
      >{{ widget.text or '' }}</a>
  {%- elif widget.type == 'link' -%}
    <a href="{{ url_for(widget.endpoint, path=f.urlpath) }}"
       {% if widget.css %}class="{{ widget.css }}"{% endif %}
       >{{ widget.text or '' }}</a>
  {%- elif widget.type == 'script' -%}
    <script
      src="{{ widget.src or url_for(widget.endpoint, filename=widget.filename) }}?v=4"
      ></script>
  {%- elif widget.type == 'stylesheet' -%}
    <link
      rel="stylesheet"
      type="text/css"
      href="{{ widget.href or url_for(widget.endpoint, filename=widget.filename) }}"/>
  {%- elif widget.type == 'upload' -%}
    {%- if file.parent -%}
      <form class="upload autosubmit{% if widget.css %} {{ widget.css }}{% endif %}"
            method="post"
            action="{{ widget.action or url_for(widget.endpoint, path=file.urlpath) }}"
            enctype="multipart/form-data">
        <label>
          <h2>{{ widget.text or 'Upload' }}</h2>
          <input type="file" name="file[]" multiple=""/>
        </label>
        <input type="submit"/>
      </form>
    {%- endif -%}
  {%- elif widget.type == 'subdir' -%}
    {%- if file.parent -%}
      <form class="subdir autosubmit">
        <label>
          <a href="{{ url_for(widget.endpoint, path=file.urlpath) }}">
            <h2>Create directory</h2>
          </a>
        </label>
      </form>
    {%- endif -%}
  {%- elif widget.type == 'html' -%}
    {{ widget.html|safe }}
  {%- endif -%}
{%- endmacro %}

{% macro draw_widgets(f, place) -%}
  {%- for widget in f.widgets -%}
    {%- if widget.place == place -%}
      {{ draw_widget(f, widget) }}
    {%- endif -%}
  {%- endfor -%}
{%- endmacro %}

{% macro th(text, property, type='text', colspan=1) -%}
<th{% if colspan > 1 %} colspan="{{ colspan }}"{% endif %}>
    {% set urlpath = file.urlpath or None %}
    {% set property_desc = '-{}'.format(property) %}
    {% set prop = property_desc if sort_property == property else property %}
    {% set active = ' active' if sort_property in (property, property_desc) else '' %}
    {% set desc = ' desc' if sort_property == property_desc else '' %}
    <a href="{{ url_for('sort', path=urlpath, property=prop) }}"
       class="{{type}} sorting{{active}}{{desc}}"
       >{{ text }}</a>
</th>
{%- endmacro %}

{% block styles %}
  {{ super() }}
  {{ draw_widgets(file, 'styles') }}
{% endblock %}

{% block head %}
  {{ super() }}
  {{ draw_widgets(file, 'head') }}
{% endblock %}

{% block scripts %}
  {{ super() }}
  {{ draw_widgets(file, 'scripts') }}
{% endblock %}

{% block header %}
<h1>
  <ol class="path">
    {% for parent in file.ancestors[::-1] %}
      <li>
        <a href="{{ url_for('browse', path=parent.urlpath) }}"
           {% if parent.is_root %}class="root"{% endif %}
           >{{ parent.name if parent.parent else 'User-Files' }}</a>
      </li>
    {% endfor %}
    {% if file.name %}
      <li><span>{{ file.name if file.parent else 'User-Files' }}</span></li>
    {% endif %}
  </ol>
</h1>
<div class="disk-space">
  <span>
    Disk usage:
  </span>
  <span>
    {{ file.used_disk_space }}
  </span>
</div>
{% endblock %}

{% block content %}
{% block content_header %}
{{ draw_widgets(file, 'header') }}
{% endblock %}

{% block content_table %}

{% if file.parent %}
<table class="browser">
    <thead>
        <tr>
          {{ th('Name', 'text', 'text', 3) }}
          {{ th('Filetype', 'type') }}
          {{ th('Size', 'size', 'numeric') }}
        </tr>
    </thead>
    <tbody>
        <tr>
            <td class="icon inode"></td>
            <td class="parent"><a href="{{ url_for('browse', path=file.parent.urlpath) }}">..</a></td>
            <td></td>
            <td></td>
            <td></td>
        </tr>
        {% for f in file.listdir(sortkey=sort_fnc, reverse=sort_reverse) %}
            <tr>
                {% if f.link %}
                  <td class="icon {{ f.link.icon }}"></td>
                  <td>{{ draw_widget(f, f.link) }}</td>
                {% else %}
                  <td></td>
                  <td></td>
                {% endif %}
                <td>{{ draw_widgets(f, 'entry-actions') }}</td>
                <td>{{ f.type or '' }}</td>
                <td>{{ f.size or '' }}</td>
            </tr>
        {% endfor %}
    </tbody>
</table>
{% else %}
<<<<<<< HEAD
{% set roordirgroups = ['Audio Files','MIDI Files','Impulse Response Files','Instruments','Amplifier Profiles'] %}
=======
{% set roordirgroups = ['Audio Files','MIDI Files','Impulse Response Files','Instruments','Plugin Resources'] %}
>>>>>>> 48221431
{% set rootdirs = {
    'Audio Files': ['Audio Loops','Audio Recordings','Audio Samples','Audio Tracks'],
    'MIDI Files': ['MIDI Clips','MIDI Songs'],
    'Impulse Response Files': ['Reverb IRs','Speaker Cabinets IRs'],
    'Instruments': ['Hydrogen Drumkits','SF2 Instruments','SFZ Instruments'],
<<<<<<< HEAD
    'Amplifier Profiles': ['Amplifier Profiles'],
=======
    'Plugin Resources': ['Aida DSP Models'],
>>>>>>> 48221431
} %}
{% for roordirgroup in roordirgroups %}
<table class="browser rootdirgroup">
    <thead>
        <tr>
            <th colspan="3">{{ roordirgroup }}</th>
            <th>Size</th>
        </tr>
    </thead>
    <tbody>
        {% for dirname in rootdirs[roordirgroup] %}
            {% if file.contains(dirname) %}
            <tr>
                <td class="icon inode"></td>
                <td><a href="{{ url_for('browse', path=dirname) }}">{{ dirname }}</a></td>
                <td></td>
                <td>{{ file.childsize(dirname) }}</td>
            </tr>
            {% endif %}
        {% endfor %}
    </tbody>
</table>
{% endfor %}
{% endif %}

{% endblock %}

{% block content_footer %}
{{ draw_widgets(file, 'footer') }}
{% endblock %}
{% endblock %}<|MERGE_RESOLUTION|>--- conflicted
+++ resolved
@@ -152,21 +152,14 @@
     </tbody>
 </table>
 {% else %}
-<<<<<<< HEAD
-{% set roordirgroups = ['Audio Files','MIDI Files','Impulse Response Files','Instruments','Amplifier Profiles'] %}
-=======
-{% set roordirgroups = ['Audio Files','MIDI Files','Impulse Response Files','Instruments','Plugin Resources'] %}
->>>>>>> 48221431
+{% set roordirgroups = ['Audio Files','MIDI Files','Impulse Response Files','Instruments','Plugin Resources','Amplifier Profiles'] %}
 {% set rootdirs = {
     'Audio Files': ['Audio Loops','Audio Recordings','Audio Samples','Audio Tracks'],
     'MIDI Files': ['MIDI Clips','MIDI Songs'],
     'Impulse Response Files': ['Reverb IRs','Speaker Cabinets IRs'],
     'Instruments': ['Hydrogen Drumkits','SF2 Instruments','SFZ Instruments'],
-<<<<<<< HEAD
+    'Plugin Resources': ['Aida DSP Models'],
     'Amplifier Profiles': ['Amplifier Profiles'],
-=======
-    'Plugin Resources': ['Aida DSP Models'],
->>>>>>> 48221431
 } %}
 {% for roordirgroup in roordirgroups %}
 <table class="browser rootdirgroup">
