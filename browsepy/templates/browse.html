{% extends "base.html" %}

{% macro draw_widget(f, widget) -%}
  {%- if widget.type == 'button' -%}
    <a
      href="{{ url_for(widget.endpoint, path=f.urlpath) }}"
      class="
        {{- widget.type -}}
        {%- if widget.text %} text{% endif -%}
        {%- if widget.css %} {{ widget.css }}{% endif -%}"
      >{{ widget.text or '' }}</a>
  {%- elif widget.type == 'link' -%}
    <a href="{{ url_for(widget.endpoint, path=f.urlpath) }}"
       {% if widget.css %}class="{{ widget.css }}"{% endif %}
       >{{ widget.text or '' }}</a>
  {%- elif widget.type == 'script' -%}
    <script
      src="{{ widget.src or url_for(widget.endpoint, filename=widget.filename) }}?v=4"
      ></script>
  {%- elif widget.type == 'stylesheet' -%}
    <link
      rel="stylesheet"
      type="text/css"
      href="{{ widget.href or url_for(widget.endpoint, filename=widget.filename) }}"/>
  {%- elif widget.type == 'upload' -%}
    {%- if file.parent -%}
      <form class="upload autosubmit{% if widget.css %} {{ widget.css }}{% endif %}"
            method="post"
            action="{{ widget.action or url_for(widget.endpoint, path=file.urlpath) }}"
            enctype="multipart/form-data">
        <label>
          <h2>{{ widget.text or 'Upload' }}</h2>
          <input type="file" name="file[]" multiple=""/>
        </label>
        <input type="submit"/>
      </form>
    {%- endif -%}
  {%- elif widget.type == 'subdir' -%}
    {%- if file.parent -%}
      <form class="subdir autosubmit">
        <label>
          <a href="{{ url_for(widget.endpoint, path=file.urlpath) }}">
            <h2>Create directory</h2>
          </a>
        </label>
      </form>
    {%- endif -%}
  {%- elif widget.type == 'html' -%}
    {{ widget.html|safe }}
  {%- endif -%}
{%- endmacro %}

{% macro draw_widgets(f, place) -%}
  {%- for widget in f.widgets -%}
    {%- if widget.place == place -%}
      {{ draw_widget(f, widget) }}
    {%- endif -%}
  {%- endfor -%}
{%- endmacro %}

{% macro th(text, property, type='text', colspan=1) -%}
<th{% if colspan > 1 %} colspan="{{ colspan }}"{% endif %}>
    {% set urlpath = file.urlpath or None %}
    {% set property_desc = '-{}'.format(property) %}
    {% set prop = property_desc if sort_property == property else property %}
    {% set active = ' active' if sort_property in (property, property_desc) else '' %}
    {% set desc = ' desc' if sort_property == property_desc else '' %}
    <a href="{{ url_for('sort', path=urlpath, property=prop) }}"
       class="{{type}} sorting{{active}}{{desc}}"
       >{{ text }}</a>
</th>
{%- endmacro %}

{% block styles %}
  {{ super() }}
  {{ draw_widgets(file, 'styles') }}
{% endblock %}

{% block head %}
  {{ super() }}
  {{ draw_widgets(file, 'head') }}
{% endblock %}

{% block scripts %}
  {{ super() }}
  {{ draw_widgets(file, 'scripts') }}
{% endblock %}

{% block header %}
<h1>
  <ol class="path">
    {% for parent in file.ancestors[::-1] %}
      <li>
        <a href="{{ url_for('browse', path=parent.urlpath) }}"
           {% if parent.is_root %}class="root"{% endif %}
           >{{ parent.name if parent.parent else 'User-Files' }}</a>
      </li>
    {% endfor %}
    {% if file.name %}
      <li><span>{{ file.name if file.parent else 'User-Files' }}</span></li>
    {% endif %}
  </ol>
</h1>
<div class="disk-space">
  <span>
    Disk usage:
  </span>
  <span>
    {{ file.used_disk_space }}
  </span>
</div>
{% endblock %}

{% block content %}
{% block content_header %}
{{ draw_widgets(file, 'header') }}
{% endblock %}

{% block content_table %}

{% if file.parent %}
<table class="browser">
    <thead>
        <tr>
          {{ th('Name', 'text', 'text', 3) }}
          {{ th('Filetype', 'type') }}
          {{ th('Size', 'size', 'numeric') }}
        </tr>
    </thead>
    <tbody>
        <tr>
            <td class="icon inode"></td>
            <td class="parent"><a href="{{ url_for('browse', path=file.parent.urlpath) }}">..</a></td>
            <td></td>
            <td></td>
            <td></td>
        </tr>
        {% for f in file.listdir(sortkey=sort_fnc, reverse=sort_reverse) %}
            <tr>
                {% if f.link %}
                  <td class="icon {{ f.link.icon }}"></td>
                  <td>{{ draw_widget(f, f.link) }}</td>
                {% else %}
                  <td></td>
                  <td></td>
                {% endif %}
                <td>{{ draw_widgets(f, 'entry-actions') }}</td>
                <td>{{ f.type or '' }}</td>
                <td>{{ f.size or '' }}</td>
            </tr>
        {% endfor %}
    </tbody>
</table>
{% else %}
{% set roordirgroups = ['Audio Files','MIDI Files','Impulse Response Files','Instruments','Plugin Resources','Amplifier Profiles'] %}
{% set rootdirs = {
    'Audio Files': ['Audio Loops','Audio Recordings','Audio Samples','Audio Tracks'],
    'MIDI Files': ['MIDI Clips','MIDI Songs'],
    'Impulse Response Files': ['Reverb IRs','Speaker Cabinets IRs'],
    'Instruments': ['Hydrogen Drumkits','SF2 Instruments','SFZ Instruments'],
<<<<<<< HEAD
    'Plugin Resources': ['Aida DSP Models', 'NAM Models'],
    'Amplifier Profiles': ['Amplifier Profiles'],
=======
    'Plugin Resources': ['Aida DSP Models','NAM Models'],
>>>>>>> c2245873
} %}
{% for roordirgroup in roordirgroups %}
<table class="browser rootdirgroup">
    <thead>
        <tr>
            <th colspan="3">{{ roordirgroup }}</th>
            <th>Size</th>
        </tr>
    </thead>
    <tbody>
        {% for dirname in rootdirs[roordirgroup] %}
            {% if file.contains(dirname) %}
            <tr>
                <td class="icon inode"></td>
                <td><a href="{{ url_for('browse', path=dirname) }}">{{ dirname }}</a></td>
                <td></td>
                <td>{{ file.childsize(dirname) }}</td>
            </tr>
            {% endif %}
        {% endfor %}
    </tbody>
</table>
{% endfor %}
{% endif %}

{% endblock %}

{% block content_footer %}
{{ draw_widgets(file, 'footer') }}
{% endblock %}
{% endblock %}<|MERGE_RESOLUTION|>--- conflicted
+++ resolved
@@ -158,12 +158,8 @@
     'MIDI Files': ['MIDI Clips','MIDI Songs'],
     'Impulse Response Files': ['Reverb IRs','Speaker Cabinets IRs'],
     'Instruments': ['Hydrogen Drumkits','SF2 Instruments','SFZ Instruments'],
-<<<<<<< HEAD
-    'Plugin Resources': ['Aida DSP Models', 'NAM Models'],
+    'Plugin Resources': ['Aida DSP Models','NAM Models'],
     'Amplifier Profiles': ['Amplifier Profiles'],
-=======
-    'Plugin Resources': ['Aida DSP Models','NAM Models'],
->>>>>>> c2245873
 } %}
 {% for roordirgroup in roordirgroups %}
 <table class="browser rootdirgroup">
